<<<<<<< HEAD
from bluesteel.graphics.graphics import draw_chart as gen_chart
=======
import logging
from pathlib import Path

from bluesteel.graphics import graphics

log = logging.getLogger(__name__)


def save_fig(outfile, **kwargs):
    """Outputs figure to specified location. """
    log.debug(f'attempting to save to {outfile}')
    outfile = Path(outfile)
    outfile.parent.mkdir(parents=True, exist_ok=True)
    outfile.write_bytes(graphics.create_image(**kwargs).read())
    return str(outfile)


def gen_chart(**kwargs):
    """Return matplotlib.figure.Figure object for further manipulation. """
    chart = graphics.draw_chart(**kwargs)
    return chart
>>>>>>> 5335fe9e


__version__ = '0.1.dev'<|MERGE_RESOLUTION|>--- conflicted
+++ resolved
@@ -1,28 +1,3 @@
-<<<<<<< HEAD
 from bluesteel.graphics.graphics import draw_chart as gen_chart
-=======
-import logging
-from pathlib import Path
-
-from bluesteel.graphics import graphics
-
-log = logging.getLogger(__name__)
-
-
-def save_fig(outfile, **kwargs):
-    """Outputs figure to specified location. """
-    log.debug(f'attempting to save to {outfile}')
-    outfile = Path(outfile)
-    outfile.parent.mkdir(parents=True, exist_ok=True)
-    outfile.write_bytes(graphics.create_image(**kwargs).read())
-    return str(outfile)
-
-
-def gen_chart(**kwargs):
-    """Return matplotlib.figure.Figure object for further manipulation. """
-    chart = graphics.draw_chart(**kwargs)
-    return chart
->>>>>>> 5335fe9e
-
 
 __version__ = '0.1.dev'