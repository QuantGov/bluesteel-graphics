import logging
import matplotlib.pyplot as plt
import re
from pathlib import Path
from PIL import Image as image


# Sets overarching style attributes
LOGO = image.open(str(Path(__file__).parent.joinpath('mercatus_logo.eps')))
LOGO.load(10)
log = logging.getLogger(Path(__file__).stem)
plt.style.use(str(Path(__file__).parent.joinpath('mercatus.mplstyle')))
colors = [i['color'] for i in plt.rcParams['axes.prop_cycle']]


# Formatting that every chart type is directed through
def format_figure(data, fig, spines=False, title=False, xlabel_off=False,
                  ylabel_off=False, xlabel=None, ylabel=None, rot=None,
<<<<<<< HEAD
                  source=False, ticks=False, **kwargs):
=======
                  source=False, phoenix=False, **kwargs):
>>>>>>> 998e5138

    ax = fig.gca()

    # Format yaxis zeroes
    ax.tick_params(axis='y', pad=10)

    # Tick Marks
    if not ticks:
        ax.tick_params(bottom=False, left=False)

    # Spines
    if not spines:
        ax.spines['left'].set_visible(False)
        ax.spines['bottom'].set_visible(False)

    # Title
    if title:
        title = re.sub(r'(\d{4})-(\d{4})', '\\1\N{EN DASH}\\2', title)
        ax.set_title(title.replace('\\n', '\n'))

    # X Label
    if not xlabel_off:
        if xlabel:
            ax.set_xlabel('\n' + xlabel)
        else:
            try:
                ax.set_xlabel('\n' + data.index.name)
            except TypeError:
                pass

    # Y Label
    if not ylabel_off:
        if ylabel:
            ax.set_ylabel(ylabel + '\n')
        else:
            try:
                ax.set_ylabel(data.columns[0] + '\n')
            except TypeError:
                pass

    # Rotates the x-axis according to user input
    if rot:
        plt.xticks(rotation=rot)

    # Source
    if source:
        source = re.sub(r'(\d{4})-(\d{4})', '\\1\N{EN DASH}\\2', source)
        fig.text(ax.get_position().x1, 0, source.replace('\\n', '\n'),
                 size=10, ha='right')
        fig.subplots_adjust(bottom=0.17)
    else:
        fig.text(ax.get_position().x1, 0,
                 u'Produced with Bluesteel Graphics\u2122.',
                 size=10, ha='right')
        fig.subplots_adjust(bottom=0.17)

    # Logo
    figwidth = fig.get_size_inches()[0] * fig.dpi

    logo_width = int(figwidth / 3)
    if phoenix:
        fig.figimage(LOGO.resize(
            (logo_width,
             int(logo_width * LOGO.height / LOGO.width))),
            xo=fig.dpi / 16,
            yo=fig.dpi / 16,
            origin='lower'
        )
    else:
        fig.figimage(LOGO.resize(
            (logo_width,
             int(logo_width * LOGO.height / LOGO.width))),
            xo=fig.dpi / 16,
            yo=fig.dpi / 16,
            origin='upper'
        )

    # Tests for false params
    test_fig, test_ax = plt.subplots()
    variable_list = ['kind', 'title', 'size', 'xmin', 'ymin', 'ymax', 'xmax',
                     'xlabel', 'ylabel', 'source', 'spines', 'xtick_loc',
                     'ytick_loc', 'xticklabels', 'yticklabels', 'xyear',
                     'yyear', 'rot', 'xlabel_off', 'ylabel_off', 'label_bars',
                     'label_lines', 'label_area', 'line_thickness',
                     'color', 'grid']
    for i in variable_list:
        try:
            kwargs.pop(i)
        except KeyError:
            pass
    test_ax.set(**{i: j for i, j in kwargs.items() if j is not None})

    return fig<|MERGE_RESOLUTION|>--- conflicted
+++ resolved
@@ -16,11 +16,7 @@
 # Formatting that every chart type is directed through
 def format_figure(data, fig, spines=False, title=False, xlabel_off=False,
                   ylabel_off=False, xlabel=None, ylabel=None, rot=None,
-<<<<<<< HEAD
-                  source=False, ticks=False, **kwargs):
-=======
-                  source=False, phoenix=False, **kwargs):
->>>>>>> 998e5138
+                  source=False, ticks=False, phoenix=False, **kwargs):
 
     ax = fig.gca()
 
