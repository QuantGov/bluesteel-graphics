--- conflicted
+++ resolved
@@ -16,11 +16,8 @@
 # Formatting that every chart type is directed through
 def format_figure(data, fig, spines=False, title=False, xlabel_off=False,
                   ylabel_off=False, xlabel=None, ylabel=None, rot=None,
-<<<<<<< HEAD
                   source=False, ticks=False, phoenix=False, **kwargs):
-=======
-                  source=False, phoenix=False, **kwargs):
->>>>>>> f7c145fd
+
 
     ax = fig.gca()
 
