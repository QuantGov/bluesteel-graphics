#!/usr/bin/env python

"""
bluesteel.graphics

Utility functions for generating Mercatus style graphics objects and files.
"""

import io
import logging

import matplotlib.pyplot as plt
import numpy as np

from pathlib import Path
from PIL import Image as image


LOGO = image.open(str(Path(__file__).parent.joinpath('mercatus_logo.eps')))
LOGO.load(10)

log = logging.getLogger(Path(__file__).stem)
plt.style.use(str(Path(__file__).parent.joinpath('mercatus.mplstyle')))


def create_image(data, type_='line', format='png', **kwargs):
    """
    Create an image of a chart

    :param data: a DataFrame representing the data to be charted
    :param type_: type of chart to create
    :param image_format: three-letter code for the image type to be created
    :param **kwargs: settings for the chart

    :returns: a BytesIO holding the image
    """
    imagebuffer = io.BytesIO()
    draw_chart(data, type_=type_, **kwargs).savefig(
        imagebuffer,
        format=format,
        bbox_inches='tight',
        dpi='figure'
    )
    return imagebuffer


def draw_chart(data, type_='line', **kwargs):
    """Dispatcher function for different chart types. """

    kinds = {
        'line': draw_line_chart,
        "stacked_area": draw_filled_line_chart,
        "scatter": draw_scatter_plot,
        'horizontal_bar': draw_horizontal_bar_chart,
        'vertical_bar': draw_vertical_bar_chart
    }
    if type_ not in kinds:
        raise NotImplementedError("This chart type is not supported")
    fig = kinds[type_](data, **kwargs)
    return format_figure(data, fig, **kwargs)


def draw_filled_line_chart(data, **kwargs):
    """Creates filled line chart and returns figure

    :param data: input data
    :param **kwargs: passed through to formatting function
    """

    # Set up the data and style
    fig, ax = plt.subplots()
    x_values = data.index.values

    y_values = np.row_stack(data[i] for i in list(data))
    ax.stackplot(x_values, y_values)

    # Better labels for graphs with few x values
    fix_xticks_for_short_series(data, ax)

    return fig


def draw_line_chart(data, **kwargs):
    """Creates standard line chart and returns figure

    :param data: input data
    :param **kwargs: passed through to formatting function
    """
    fig, ax = plt.subplots()
    for _, series in data.items():
        ax.plot(series)

    # Better labels for graphs with few x values
    fix_xticks_for_short_series(data, ax)

    return fig


def draw_horizontal_bar_chart(data, **kwargs):
    """Creates horizontal bar chart and returns figure

    :param data: input data
    :param **kwargs: passed through to formatting function
    """
    fig, ax = plt.subplots()
    bars = np.arange(len(data.index))
    height = 2 / 3
    values = data.iloc[:, 0]
    ax.barh(bars, values, height)
    ax.set_ylim(bars.min() - height * .75, bars.max() + height * .75)
    ax.set_yticks(bars)
    ax.set_yticklabels(data.index)
    ax.tick_params(bottom='off', left='off')
    ax.set_xticklabels('{:,.0f}'.format(i) for i in ax.get_xticks())
    for i, k in zip(bars, values.values):
        ax.text(values.iloc[i] * 1.01, i, "{:,.0f}".format(k),
                va='center', ha='left')
    return fig


def draw_vertical_bar_chart(data, **kwargs):
    """Creates vertical bar chart and returns figure

    :param data: input data
    :param **kwargs: passed through to formatting function
    """
    fig, ax = plt.subplots()
    bars = np.arange(len(data.index))
    width = 2 / 3
    values = data.iloc[:, 0]
    ax.bar(bars, values, width)
    ax.set_xlim(bars.min() - width * .75, bars.max() + width * .75)
    ax.set_xticks(bars)
    ax.set_xticklabels(data.index)
    ax.tick_params(bottom='off', left='off')
    ax.set_yticklabels('{:,.0f}'.format(i) for i in ax.get_yticks())
    for i, k in zip(bars, values.values):
        ax.text(i, values.iloc[i] * 1.01, "{:,.0f}".format(k),
                va='bottom', ha='center')
    return fig


def draw_scatter_plot(data, **kwargs):
    """Creates standard scatter plot and returns figure

    :param data: input data
    :param **kwargs: passed through to formatting function
    """
    fig, ax = plt.subplots()
    x_value = data.index.values
    y_value = data.iloc[:, 0]
    ax.scatter(x_value, y_value)

    return fig


def format_figure(data, fig, default_xmin=None, rot=None, title=None,
                  source=None, xmax=None, ymax=None, xmin=None, ymin=None,
                  size=None, xlabel=None, ylabel=None):
    """Handles general formatting common across all chart types."""

    ax = fig.axes[0]
    # Axis Labels
<<<<<<< HEAD
    # if xlabel is None:
    # xlabel = header_list[0]
    # if ylabel is None:
    # ylabel = header_list[1]
=======
    if xlabel is None:
        xlabel = data.index.name
>>>>>>> 1b1e7277
    plt.xlabel(xlabel)
    if ylabel is None:  # TODO: this should only be true for one-series charts!
        ylabel = data.columns[0]
    plt.ylabel(ylabel)

    # Other Options for the Graph
    if title:
        plt.title(title)
    if xmax:
        ax.set_xlim(xmax=xmax)
    if ymax:
        ax.set_ylim(ymax=ymax)
    if xmin:
        ax.set_xlim(xmin=xmin)
    else:
        ax.set_xlim(xmin=default_xmin)
    if ymin:
        ax.set_ylim(ymin=ymin)
    else:
        ax.set_ylim(ymin=0)
    if rot:
        plt.xticks(rotation=rot)
    if source:
        fig.text(1, 0, source, transform=ax.transAxes,
                 fontsize=10, ha='right', va='bottom')
    # Formatting
    # Hides the 0 on the y-axis for a cleaner look
    plt.setp(ax.get_yticklabels()[0], visible=False)
    # puts commas in y ticks
    ax.set_yticklabels('{:,.0f}'.format(i) for i in ax.get_yticks())
    # turns ticks marks off
    ax.tick_params(bottom='off', left='off')

    # logo
    figwidth = fig.get_size_inches()[0] * fig.dpi
    logo_width = int(figwidth / 3)
    fig.figimage(LOGO.resize(
        (logo_width,
         int(logo_width * LOGO.height / LOGO.width))),
        xo=fig.dpi / 16,
        yo=fig.dpi / 16
    )

    # adjustment to fit Mercatus logo and source notes
    # TODO: make adjustment relative
    fig.subplots_adjust(bottom=0.2)

    return fig


def fix_xticks_for_short_series(data, ax):
    """
    Fix xticks if there are fewer thank six datapoints

    :data: DataFrame holding the chart data
    :ax: active Axes object

    """
    if len(data.index) < 6:
        ax.set_xticks(data.index)<|MERGE_RESOLUTION|>--- conflicted
+++ resolved
@@ -161,15 +161,8 @@
 
     ax = fig.axes[0]
     # Axis Labels
-<<<<<<< HEAD
-    # if xlabel is None:
-    # xlabel = header_list[0]
-    # if ylabel is None:
-    # ylabel = header_list[1]
-=======
     if xlabel is None:
         xlabel = data.index.name
->>>>>>> 1b1e7277
     plt.xlabel(xlabel)
     if ylabel is None:  # TODO: this should only be true for one-series charts!
         ylabel = data.columns[0]
