--- conflicted
+++ resolved
@@ -199,14 +199,9 @@
     return format_figure(data, fig, xlim=xlim, **kwargs)
 
 
-<<<<<<< HEAD
-def format_figure(data, fig, spines=True, grid=True, xlabel_off=False,
-                  rot=None, source=None, label_thousands=True, **kwargs):
-=======
-def format_figure(data, fig, spines=True, grid=True,
-                  xlabel_off=False, rot=None, title=False,
-                  source=None, **kwargs):
->>>>>>> 3eed8b4b
+def format_figure(data, fig, spines=True, grid=True, label_thousands=True,
+                  xlabel_off=False, rot=None, title=False, source=None,
+                  **kwargs):
     """Handles general formatting common across all chart types.
 
     :param data: pd.DataFrame - data used to generate the chart
