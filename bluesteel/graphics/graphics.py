#!/usr/bin/env python

"""
bluesteel.graphics

Utility functions for generating Mercatus style graphics objects and files.
"""

import io
import logging

import matplotlib.pyplot as plt

from pathlib import Path

log = logging.getLogger(Path(__file__).stem)
plt.style.use(str(Path(__file__).parent.joinpath('mercatus.mplstyle')))


def create_image(data, type_='line', format='png', **kwargs):
    """
    Create an image of a chart

    :param data: a DataFrame representing the data to be charted
    :param type_: type of chart to create
    :param image_format: three-letter code for the image type to be created
    :param **kwargs: settings for the chart

    :returns: a BytesIO holding the image
    """
    imagebuffer = io.BytesIO()
    draw_chart(data, type_=type_, **kwargs).savefig(
        imagebuffer,
        format=format,
        bbox_inches='tight',
        dpi='figure'
    )
    return imagebuffer


def draw_chart(data, type_='line', **kwargs):
    """Dispatcher function for different chart types. """
    kinds = {
        'line': draw_line_chart,
        "stacked_area": draw_filled_line_chart,
        "scatter": draw_scatter_plot
    }
<<<<<<< HEAD
    if type_ in kinds.keys():
=======
    if type_ in kinds:
>>>>>>> 32a097b8
        return kinds[type_](data, **kwargs)
    else:
        raise NotImplementedError("This chart type is not supported")


def draw_filled_line_chart(data, **kwargs):
    """Creates filled line chart and returns figure

    :param data: input data
    :param **kwargs: passed through to formatting function
    """

    # Set up the data and style
    fig, ax = plt.subplots()
    header_list = list(data)
    x_value = data.index.values
    y_value = data.iloc[:, 0]

    # Takes care of graphs with multiple lines and too few input issues
    default_xmin = x_value[0]
    if len(header_list) > 2:
        header_list.pop(0)
        if len(x_value) < 6:
            plt.xticks(x_value)

        value_dict = {}
        for i in header_list:
            value_dict[i] = data[i][0]
        ordered_list = sorted(value_dict, key=value_dict.__getitem__)
        ax.fill_between(x_value, data[ordered_list[0]], interpolate=True)
        for i in ordered_list:
            ax.fill_between(x_value, data[ordered_list[0]],
                            data[ordered_list[1]], interpolate=True)
            ordered_list.pop(0)
    else:
        plt.plot(x_value, y_value)
        if len(x_value) < 6:
            plt.xticks(x_value)
            plt.yticks(y_value)
        ax.fill_between(x_value, y_value, interpolate=True)
    fig = format_figure(data, fig, ax, header_list,
                        default_xmin, **kwargs)
    return fig


def draw_line_chart(data, **kwargs):
    """Creates standard line chart and returns figure

    :param data: input data
    :param **kwargs: passed through to formatting function
    """
    # Set up the data and style
    fig, ax = plt.subplots()
    header_list = list(data)
    x_value = data.index.values
    y_value = data.iloc[:, 0]

    # Takes care of graphs with multiple lines and too few input issues
    default_xmin = x_value[0]
    if len(header_list) > 2:
        header_list.pop(0)
        for i in header_list:
            plt.plot(x_value, data[i])
        if len(x_value) < 6:
            plt.xticks(x_value)
    else:
        plt.plot(x_value, y_value)
        if len(x_value) < 6:
            plt.xticks(x_value)
            plt.yticks(y_value)
    fig = format_figure(data, fig, ax, header_list,
                        default_xmin, **kwargs)
    return fig


def draw_scatter_plot(data, **kwargs):
    """Creates standard scatter plot and returns figure

    :param data: input data
    :param **kwargs: passed through to formatting function
    """
    fig, ax = plt.subplots()
    header_list = list(data)
    x_value = data.index.values
    y_value = data.iloc[:, 0]
    ax.scatter(x_value, y_value)

    fig = format_figure(data, fig, ax, header_list, **kwargs)
    return fig


def format_figure(data, fig, ax, header_list, default_xmin=None,
                  rot=None, title=None, source=None,
                  xmax=None, ymax=None, xmin=None, ymin=None,
                  size=None, xlabel=None, ylabel=None):
    """Handles general formatting common across all chart types."""

    plt.style.use(str(Path(__file__).parent.joinpath('mercatus.mplstyle')))
    # Axis Labels
    if xlabel is None:
        xlabel = header_list[0]
    if ylabel is None:
        ylabel = header_list[1]
    plt.xlabel(xlabel)
    plt.ylabel(ylabel)

# Other Options for the Graph
    if title:
        plt.title(title)
    if xmax:
        ax.set_xlim(xmax=xmax)
    if ymax:
        ax.set_ylim(ymax=ymax)
    if xmin:
        ax.set_xlim(xmin=xmin)
    else:
        ax.set_xlim(xmin=default_xmin)
    if ymin:
        ax.set_ylim(ymin=ymin)
    else:
        ax.set_ylim(ymin=0)
    if rot:
        plt.xticks(rotation=rot)
    if source:
        fig.text(1, 0, source, transform=ax.transAxes,
                 fontsize=10, ha='right', va='bottom')
    # Formatting
    # Hides the 0 on the y-axis for a cleaner look
    plt.setp(ax.get_yticklabels()[0], visible=False)
    # puts commas in y ticks
    ax.set_yticklabels('{:,.0f}'.format(i) for i in ax.get_yticks())
    # turns ticks marks off
    ax.tick_params(bottom='off', left='off')

    return fig
<|MERGE_RESOLUTION|>--- conflicted
+++ resolved
@@ -45,11 +45,7 @@
         "stacked_area": draw_filled_line_chart,
         "scatter": draw_scatter_plot
     }
-<<<<<<< HEAD
-    if type_ in kinds.keys():
-=======
     if type_ in kinds:
->>>>>>> 32a097b8
         return kinds[type_](data, **kwargs)
     else:
         raise NotImplementedError("This chart type is not supported")
