#!/usr/bin/env python

"""
bluesteel.graphics

Utility functions for generating Mercatus style graphics objects and files.
"""

import io
import logging
import matplotlib.pyplot as plt
import numpy as np

from pathlib import Path
from PIL import Image as image


LOGO = image.open(str(Path(__file__).parent.joinpath('mercatus_logo.eps')))
LOGO.load(10)

log = logging.getLogger(Path(__file__).stem)
plt.style.use(str(Path(__file__).parent.joinpath('mercatus.mplstyle')))


def create_image(data, format='png', **kwargs):
    """
    Create an image of a chart

    :param data: a DataFrame representing the data to be charted
    :param kind: type of chart to create
    :param image_format: three-letter code for the image type to be created
    :param **kwargs: settings for the chart

    :returns: a BytesIO holding the image
    """
    imagebuffer = io.BytesIO()
    create_figure(data, **kwargs).savefig(
        imagebuffer,
        format=format,
        bbox_inches='tight' if 'source' in kwargs else None,
        dpi='figure'
    )

    imagebuffer.seek(0)
    return imagebuffer


def create_figure(data, kind='line', **kwargs):
    """Dispatcher function for different chart types. """

    kinds = {
        'line': draw_line_chart,
        "stacked_area": draw_filled_line_chart,
        "scatter": draw_scatter_plot,
        'horizontal_bar': draw_horizontal_bar_chart,
        'vertical_bar': draw_vertical_bar_chart
    }
    if kind not in kinds:
        raise NotImplementedError("This chart type is not supported")
<<<<<<< HEAD
    fig = kinds[kind](data, **kwargs)
=======
    fig = kinds[type_](data, **kwargs)
>>>>>>> 6449804f
    return fig


def draw_filled_line_chart(data, label_area=False, **kwargs):
    """Creates filled line chart and returns figure

    :param data: input data
    :param **kwargs: passed through to formatting function
    """

    # Set up the data and style
    fig, ax = plt.subplots()
    x_values = data.index.values

    y_values = np.row_stack(data[i] for i in list(data))
    ax.stackplot(x_values, y_values)

    # Better labels for graphs with few x values
    fix_xticks_for_short_series(data, ax)

    if label_area:
        stacked = data.cumsum(axis='columns')
        xmid = sum(ax.get_xbound()) / 2
        midvals = [0] + stacked.xs(xmid).tolist()
        for name, lower, upper in zip(stacked.columns, midvals[: -1],
                                      midvals[1:]):
            ax.text(xmid, (lower + upper) / 2, name, va='center', ha='center')

    return format_figure(data, fig, **kwargs)


def draw_line_chart(data, label_lines=False, **kwargs):
    """Creates standard line chart and returns figure

    :param data: input data
    :param **kwargs: passed through to formatting function
    """
    fig, ax = plt.subplots()
    for _, series in data.items():
        ax.plot(series)

    if label_lines:
        for name, series in data.items():
            ax.text(
                series.index[-1], series.iloc[-1],
                f'{name}: {series.iloc[-1]:,.0f}',
                va='bottom',
                ha='right',
                size='small'
            )

    # Better labels for graphs with few x values
    fix_xticks_for_short_series(data, ax)

    return format_figure(data, fig, **kwargs)


def draw_horizontal_bar_chart(data, xmin=None, xmax=None, ymin=None, ymax=None,
                              **kwargs):
    """Creates horizontal bar chart and returns figure

    :param data: input data
    :param **kwargs: passed through to formatting function
    """
    fig, ax = plt.subplots()
    bars = np.arange(len(data.index))
    height = 2 / 3
    values = data.iloc[:, 0]
    ax.barh(bars, values, height)
    ymin = bars.min() - height * .75
    ymax = bars.max() + height * .75
    xmin = ax.get_xlim()[0]
    xmax = ax.get_xlim()[1]
    xlim = [xmin, xmax]
    ylim = [ymin, ymax]
    ax.set_yticks(bars)
    ax.set_yticklabels(data.index, size='small')
    ax.tick_params(bottom='off')
    ax.set_xticklabels('{:,.0f}'.format(i) for i in ax.get_xticks())
    for i, k in zip(bars, values.values):
        ax.text(values.iloc[i] * 1.01, i, "{:,.0f}".format(k),
                va='center', ha='left', size='small')
    for i in ax.get_xticks():
        ax.axvline(x=i, color='white')

<<<<<<< HEAD
    return format_figure(data, fig, xlim=xlim, ylim=ylim, grid=False, **kwargs)
=======
    return format_figure(data, fig, xmin=xmin, xmax=xmax,
        ymin=ymin, ymax=ymax, **kwargs)
>>>>>>> 6449804f


def draw_vertical_bar_chart(data, xmin=None, xmax=None, **kwargs):
    """Creates vertical bar chart and returns figure

    :param data: input data
    :param **kwargs: passed through to formatting function
    """
    fig, ax = plt.subplots()
    bars = np.arange(len(data.index))
    width = 2 / 3
    values = data.iloc[:, 0]
    ax.bar(bars, values, width)
    xmin = bars.min() - width * .75
    xmax = bars.max() + width * .75
<<<<<<< HEAD
    xlim = [xmin, xmax]
=======
    ymin = ax.get_ylim()[0]
    ymax = ax.get_ylim()[1]
>>>>>>> 6449804f
    ax.set_xticks(bars)
    ax.set_xticklabels(data.index)
    ax.tick_params(bottom='off', left='off')
    ax.set_yticklabels('{:,.0f}'.format(i) for i in ax.get_yticks())
    for i, k in zip(bars, values.values):
        ax.text(i, values.iloc[i] * 1.01, "{:,.0f}".format(k),
                va='bottom', ha='center', size='small')
    for i in ax.get_yticks():
        ax.axhline(y=i, color='white')
<<<<<<< HEAD
    return format_figure(data, fig, xlim=xlim, **kwargs)
=======

    return format_figure(data, fig, xmin=xmin, xmax=xmax,
        ymin=ymin, ymax=ymax, **kwargs)
>>>>>>> 6449804f


def draw_scatter_plot(data, **kwargs):
    """Creates standard scatter plot and returns figure

    :param data: input data
    :param **kwargs: passed through to formatting function
    """
    fig, ax = plt.subplots()
    x_value = data.index.values

    for column in list(data):
        ax.scatter(x_value, data[column])
    if len(list(data)) > 1:
        plt.legend(frameon=True)
    return format_figure(data, fig, **kwargs)


def format_figure(data, fig, spines=True, grid=True,
                  xlabel_off=False, rot=None,
                  source=None, **kwargs):
    """Handles general formatting common across all chart types.

    :param data: pd.DataFrame - data used to generate the chart
    :param fig: figure object - created by drawing functions
    :param source: str - source note (e.g. Source: http://www.quantgov.org
    :param spines: bool - toggle appearance of chart spines (axis lines)
    :param grid: bool - toggle display of grid lines along the y axis
    :param xlabel_off: bool - toggle display of the xaxis label
    :param rot: int - rotation for x-axis labels
    :param **kwargs: holder for values used in ax.set call. Accepts:
        :param ylim: iterable - minimum and maximum for yaxis limits, defaults
            to (0, None)
        :param xlim: iterable - minimum and maximum for xaxis limits
        :param title: str - chart title
        :param xlabel: str - xaxis label (defaults to data.index.name)
        :param ylabel: str - yaxis label
        :param xticks: list - values to use for xaxis ticks
        :param yticks: list - values to use for yaxis ticks
    """
    ax = fig.gca()
    if not xlabel_off:
<<<<<<< HEAD
        if 'xlabel' not in kwargs:
            kwargs['xlabel'] = data.index.name
    if 'ylabel' not in kwargs:
        kwargs['ylabel'] = data.columns[0]

    if 'ylim' not in kwargs:
        kwargs['ylim'] = [0, None]

    if 'xlim' not in kwargs:
        kwargs['xlim'] = [data.index.values.min(), data.index.values.max()]

    if 'ylim' not in kwargs:
        kwargs['ylim'] = [0, None]
=======
        if xlabel is None:
            xlabel = data.index.name
        plt.xlabel(xlabel)
    if ylabel is None:  # TODO: this should only be true for one-series charts!
        ylabel = data.columns[0]
    plt.ylabel(ylabel)

    # Other Options for the Graph
    # TODO: condense these into an ax.set() call
    if title:
        plt.title(title)
    
    if xmax is not None:
        ax.set_xlim(xmax=xmax)
    else:
        ax.set_xlim(xmax=data.index.values.max())
    if ymax is not None:
        ax.set_ylim(ymax=ymax)
    if xmin is not None:
        ax.set_xlim(xmin=xmin)
    else:
        ax.set_xlim(xmin=data.index.values.min())
    if ymin is not None:
        ax.set_ylim(ymin=ymin)
    else:
        ax.set_ylim(ymin=0)
    if rot:
        plt.xticks(rotation=rot)
>>>>>>> 6449804f

    # Hides the 0 on the y-axis for a cleaner look if ylabels are not
    if 'yticks' not in kwargs:
        plt.setp(ax.get_yticklabels()[0], visible=False)

    # Puts commas in y ticks
    if 'yticks' in kwargs:
        ax.set_yticks(kwargs['yticks'])
    ax.set_yticklabels('{:,.0f}'.format(i) for i in ax.get_yticks())

    # Reduces size of labels greater than 6 digits
    if max(ax.get_yticks()) >= 1000000:
        ax.set_yticklabels('' if not i else f"{i / 1000:,.0f}"
                           for i in ax.get_yticks())
    # Turns ticks marks off
    ax.tick_params(bottom='off', left='off')

    # Optionally turns on ygrid
    if grid:
        ax.set(axisbelow=True)
        ax.grid(axis='y')

    ax.set(**{i: j for i, j in kwargs.items() if j is not None})

    # Spines
    if not spines:
        ax.spines['left'].set_visible(False)
        ax.spines['bottom'].set_visible(False)

    # Set source note
    if source:
        fig.text(ax.get_position().x1, 0, source, size=10, ha='right')
    else:
        # If no source is present, adjust the bottom of the figure to leave
        # room for the logo
        fig.subplots_adjust(bottom=0.2)

    # Logo
    figwidth = fig.get_size_inches()[0] * fig.dpi
    logo_width = int(figwidth / 3)
    fig.figimage(LOGO.resize(
        (logo_width,
         int(logo_width * LOGO.height / LOGO.width))),
        xo=fig.dpi / 16,
        yo=fig.dpi / 16
    )

    return fig


def fix_xticks_for_short_series(data, ax):
    """
    Fix xticks if there are fewer thank six datapoints

    :data: DataFrame holding the chart data
    :ax: active Axes object

    """
    if len(data.index) < 6:
        ax.set_xticks(data.index)<|MERGE_RESOLUTION|>--- conflicted
+++ resolved
@@ -57,11 +57,7 @@
     }
     if kind not in kinds:
         raise NotImplementedError("This chart type is not supported")
-<<<<<<< HEAD
     fig = kinds[kind](data, **kwargs)
-=======
-    fig = kinds[type_](data, **kwargs)
->>>>>>> 6449804f
     return fig
 
 
@@ -147,12 +143,7 @@
     for i in ax.get_xticks():
         ax.axvline(x=i, color='white')
 
-<<<<<<< HEAD
     return format_figure(data, fig, xlim=xlim, ylim=ylim, grid=False, **kwargs)
-=======
-    return format_figure(data, fig, xmin=xmin, xmax=xmax,
-        ymin=ymin, ymax=ymax, **kwargs)
->>>>>>> 6449804f
 
 
 def draw_vertical_bar_chart(data, xmin=None, xmax=None, **kwargs):
@@ -168,12 +159,10 @@
     ax.bar(bars, values, width)
     xmin = bars.min() - width * .75
     xmax = bars.max() + width * .75
-<<<<<<< HEAD
     xlim = [xmin, xmax]
-=======
     ymin = ax.get_ylim()[0]
     ymax = ax.get_ylim()[1]
->>>>>>> 6449804f
+    ylim = [ymin, ymax]
     ax.set_xticks(bars)
     ax.set_xticklabels(data.index)
     ax.tick_params(bottom='off', left='off')
@@ -183,13 +172,7 @@
                 va='bottom', ha='center', size='small')
     for i in ax.get_yticks():
         ax.axhline(y=i, color='white')
-<<<<<<< HEAD
-    return format_figure(data, fig, xlim=xlim, **kwargs)
-=======
-
-    return format_figure(data, fig, xmin=xmin, xmax=xmax,
-        ymin=ymin, ymax=ymax, **kwargs)
->>>>>>> 6449804f
+    return format_figure(data, fig, xlim=xlim, ylim=ylim, **kwargs)
 
 
 def draw_scatter_plot(data, **kwargs):
@@ -232,7 +215,6 @@
     """
     ax = fig.gca()
     if not xlabel_off:
-<<<<<<< HEAD
         if 'xlabel' not in kwargs:
             kwargs['xlabel'] = data.index.name
     if 'ylabel' not in kwargs:
@@ -246,36 +228,6 @@
 
     if 'ylim' not in kwargs:
         kwargs['ylim'] = [0, None]
-=======
-        if xlabel is None:
-            xlabel = data.index.name
-        plt.xlabel(xlabel)
-    if ylabel is None:  # TODO: this should only be true for one-series charts!
-        ylabel = data.columns[0]
-    plt.ylabel(ylabel)
-
-    # Other Options for the Graph
-    # TODO: condense these into an ax.set() call
-    if title:
-        plt.title(title)
-    
-    if xmax is not None:
-        ax.set_xlim(xmax=xmax)
-    else:
-        ax.set_xlim(xmax=data.index.values.max())
-    if ymax is not None:
-        ax.set_ylim(ymax=ymax)
-    if xmin is not None:
-        ax.set_xlim(xmin=xmin)
-    else:
-        ax.set_xlim(xmin=data.index.values.min())
-    if ymin is not None:
-        ax.set_ylim(ymin=ymin)
-    else:
-        ax.set_ylim(ymin=0)
-    if rot:
-        plt.xticks(rotation=rot)
->>>>>>> 6449804f
 
     # Hides the 0 on the y-axis for a cleaner look if ylabels are not
     if 'yticks' not in kwargs:
