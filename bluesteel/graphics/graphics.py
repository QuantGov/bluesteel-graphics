#!/usr/bin/env python

"""
bluesteel.graphics

Utility functions for generating Mercatus style graphics objects and files.
"""

import io
import logging

import matplotlib.pyplot as plt

from pathlib import Path

log = logging.getLogger(Path(__file__).stem)
plt.style.use(str(Path(__file__).parent.joinpath('mercatus.mplstyle')))


def create_image(data, type_='line', format='png', **kwargs):
    """
    Create an image of a chart

    :param data: a DataFrame representing the data to be charted
    :param type_: type of chart to create
    :param image_format: three-letter code for the image type to be created
    :param **kwargs: settings for the chart

    :returns: a BytesIO holding the image
    """
    imagebuffer = io.BytesIO()
    draw_chart(data, type_=type_, **kwargs).savefig(
        imagebuffer,
        format=format,
        bbox_inches='tight',
        dpi='figure'
    )
    return imagebuffer


def draw_chart(data, type_='line', **kwargs):
    """Dispatcher function for different chart types. """
    kinds = {
        'line': line_chart,
        "stacked_area": filled_line_chart,
        "scatter": scatter_plot
    }
    if type_ in kinds.keys():
<<<<<<< HEAD
        return kinds[type_](data, **kwargs)
=======
            return kinds[type_](data, **kwargs)
>>>>>>> cb92cc60
    else:
        raise NotImplementedError("This chart type is not supported")


def filled_line_chart(data, **kwargs):

    # Set up the data and style
    plt.style.use(str(Path(__file__).parent.joinpath('mercatus.mplstyle')))
    fig, ax = plt.subplots()
    header_list = list(data)
    x_value = data.index.values
    y_value = data.iloc[:, 0]

    # Takes care of graphs with multiple lines and too few input issues
    default_xmin = x_value[0]
    if len(header_list) > 2:
        header_list.pop(0)
        if len(x_value) < 6:
            plt.xticks(x_value)

        value_dict = {}
        for i in header_list:
            value_dict[i] = data[i][0]
        ordered_list = sorted(value_dict, key=value_dict.__getitem__)
        ax.fill_between(x_value, data[ordered_list[0]], interpolate=True)
        for i in ordered_list:
            ax.fill_between(x_value, data[ordered_list[0]],
                            data[ordered_list[1]], interpolate=True)
            ordered_list.pop(0)
    else:
        plt.plot(x_value, y_value)
        if len(x_value) < 6:
            plt.xticks(x_value)
            plt.yticks(y_value)
        ax.fill_between(x_value, y_value, interpolate=True)
    fig = formatting(data, fig, ax, header_list,
                     default_xmin, **kwargs)
    return fig


def line_chart(data, **kwargs):
    # Set up the data and style
    plt.style.use(str(Path(__file__).parent.joinpath('mercatus.mplstyle')))
    fig, ax = plt.subplots()
    header_list = list(data)
    x_value = data.index.values
    y_value = data.iloc[:, 0]

    # Takes care of graphs with multiple lines and too few input issues
    default_xmin = x_value[0]
    if len(header_list) > 2:
        header_list.pop(0)
        for i in header_list:
            plt.plot(x_value, data[i])
        if len(x_value) < 6:
            plt.xticks(x_value)
    else:
        plt.plot(x_value, y_value)
        if len(x_value) < 6:
            plt.xticks(x_value)
            plt.yticks(y_value)
    fig = formatting(data, fig, ax, header_list,
                     default_xmin, **kwargs)
    return fig


def scatter_plot(data, **kwargs):

    plt.style.use(str(Path(__file__).parent.joinpath('mercatus.mplstyle')))
    fig, ax = plt.subplots()
    header_list = list(data)
    x_value = data.index.values
    y_value = data.iloc[:, 0]
    ax.scatter(x_value, y_value)

    fig = formatting(data, fig, ax, header_list, **kwargs)
    return fig


def formatting(data, fig, ax, header_list, default_xmin=None,
               rot=None, title=None, source=None,
               xmax=None, ymax=None, xmin=None, ymin=None,
               size=None, xlabel=None, ylabel=None):

    # Axis Labels
    if xlabel is None:
        xlabel = header_list[0]
    if ylabel is None:
        ylabel = header_list[1]
    plt.xlabel(xlabel)
    plt.ylabel(ylabel)

# Other Options for the Graph
    if title:
        plt.title(title)
    if xmax:
        ax.set_xlim(xmax=xmax)
    if ymax:
        ax.set_ylim(ymax=ymax)
    if xmin:
        ax.set_xlim(xmin=xmin)
    else:
        ax.set_xlim(xmin=default_xmin)
    if ymin:
        ax.set_ylim(ymin=ymin)
    else:
        ax.set_ylim(ymin=0)
    if rot:
        plt.xticks(rotation=rot)
    if source:
        fig.text(1, 0, source, transform=ax.transAxes,
                 fontsize=10, ha='right', va='bottom')
    # Formatting
    # Hides the 0 on the y-axis for a cleaner look
    plt.setp(ax.get_yticklabels()[0], visible=False)
    # puts commas in y ticks
    ax.set_yticklabels('{:,.0f}'.format(i) for i in ax.get_yticks())
    # turns ticks marks off
    ax.tick_params(bottom='off', left='off')

    return fig<|MERGE_RESOLUTION|>--- conflicted
+++ resolved
@@ -46,11 +46,7 @@
         "scatter": scatter_plot
     }
     if type_ in kinds.keys():
-<<<<<<< HEAD
         return kinds[type_](data, **kwargs)
-=======
-            return kinds[type_](data, **kwargs)
->>>>>>> cb92cc60
     else:
         raise NotImplementedError("This chart type is not supported")
 
