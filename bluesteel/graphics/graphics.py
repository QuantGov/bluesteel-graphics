#!/usr/bin/env python

"""
bluesteel.graphics

Utility functions for generating Mercatus style graphics objects and files.
"""

import io
import logging

import matplotlib.font_manager as font_manager
import matplotlib.pyplot as plt
import numpy as np

from pathlib import Path
from PIL import Image as image

from . import standard_formatting
from . import specific_formatting


# Sets Overarching Syle Attributes
font_dirs = [str(Path(__file__).parent.joinpath('fonts'))]
font_files = font_manager.findSystemFonts(fontpaths=font_dirs)
font_list = font_manager.createFontList(font_files)
font_manager.fontManager.ttflist.extend(font_list)
LOGO = image.open(str(Path(__file__).parent.joinpath('mercatus_logo.eps')))
LOGO.load(10)
log = logging.getLogger(Path(__file__).stem)
plt.style.use(str(Path(__file__).parent.joinpath('mercatus.mplstyle')))
colors = [i['color'] for i in plt.rcParams['axes.prop_cycle']]


# Overarching Functions that Direct to the Correct Chart Type
def create_image(data, format='png', **kwargs):
    """
    Create an image of a chart

    :param data: a DataFrame representing the data to be charted
    :param kind: type of chart to create
    :param format: three-letter code for the image type to be created
    :param **kwargs: settings for the chart

    :returns: a BytesIO holding the image
    """
    imagebuffer = io.BytesIO()
    create_figure(data, **kwargs).savefig(
        imagebuffer,
        format=format,
        bbox_inches='tight',
        dpi='figure'
    )
    imagebuffer.seek(0)

    return imagebuffer


def create_figure(data, kind='line', **kwargs):
    """
    Dispatcher function for different chart types.
    """
    kinds = {
        'line': draw_line_chart,
        'stacked_area': draw_stacked_area_chart,
        'scatter': draw_scatter_plot,
        'horizontal_bar': draw_horizontal_bar_chart,
        'vertical_bar': draw_vertical_bar_chart,
        'stacked_vbar': draw_vertical_stacked_bar,
        'stacked_hbar': draw_horizontal_stacked_bar
    }
    if kind not in kinds:
        raise NotImplementedError("This chart type is not supported")
    fig = kinds[kind](data, **kwargs)

    return fig


# Start of Individual Chart Types
def draw_scatter_plot(data, grid=None, **kwargs):
    """
    Creates standard scatter plot and returns figure

    :param data: input data
    :param grid: add grid lines
    :param **kwargs: passed through to formatting function
    """
    fig, ax = plt.subplots()
    x_value = data.index.values

    for column in list(data):
        ax.scatter(x_value, data[column])
    if len(list(data)) > 1:
        plt.legend(frameon=True)
    if grid:
        ax.set(axisbelow=True)
        ax.grid(axis='y')
    fig = specific_formatting.min_max_scatter_formatter(fig, ax, **kwargs)
    fig = specific_formatting.set_xticks_yticks_nonbar(fig, ax, **kwargs)

    return standard_formatting.format_figure(data, fig, **kwargs)


def draw_line_chart(data, lw=2, label_lines=None, color=[0],
                    grid=None, **kwargs):
    """Creates standard line chart and returns figure

    :param data: input data
    :param lw: line width
    :param label_lines: shows label at end of line
    :param color: sets starting color
    :param grid: add grid lines
    :param **kwargs: passed through to formatting function
    """
    fig, ax = plt.subplots()
    if (len(data.columns) > 1) and (color == [0]):
        color = list(np.arange(0, len(data.columns)))
    for i, (_, series) in enumerate(data.items()):
        ax.plot(series, lw=lw, color=colors[int(color[i])])
    if len(data.index) < 6:
        ax.set_xticks(data.index)
    if label_lines:
        for name, series in data.items():
            ax.text(
                series.index[-1], series.iloc[-1],
                f'{name}: {series.iloc[-1]:,.0f}',
                va='center',
                ha='left',
                size='small'
            )
    if grid:
        ax.set(axisbelow=True)
        ax.grid(axis='y')
    fig = specific_formatting.min_max_line_area_formatter(fig, ax,
                                                          data, **kwargs)
    fig = specific_formatting.set_xticks_yticks_nonbar(fig, ax, **kwargs)

    return standard_formatting.format_figure(data, fig, **kwargs)


def draw_stacked_area_chart(data, label_area=None, grid=None, **kwargs):
    """Creates filled line chart and returns figure

    :param data: input data
    :param label_area: adds area labels
    :param grid: add grid lines
    :param **kwargs: passed through to formatting function
    """
    fig, ax = plt.subplots()
    x_values = data.index.values
    y_values = np.row_stack(data[i] for i in list(data))
    ax.stackplot(x_values, y_values)
    if len(data.index) < 6:
        ax.set_xticks(data.index)
    if label_area:
        stacked = data.cumsum(axis='columns')
        xmid = sum(ax.get_xbound()) / 2
        midvals = [0] + stacked.xs(xmid).tolist()
        for name, lower, upper in zip(stacked.columns, midvals[: -1],
                                      midvals[1:]):
            ax.text(xmid, (lower + upper) / 2, name, va='center', ha='center')
    if grid:
        ax.set(axisbelow=True)
        ax.grid(axis='y')
    fig = specific_formatting.min_max_line_area_formatter(fig, ax,
                                                          data, **kwargs)
    fig = specific_formatting.set_xticks_yticks_nonbar(fig, ax, **kwargs)

    return standard_formatting.format_figure(data, fig, **kwargs)


def draw_vertical_bar_chart(data, label_bars=None, color=[0],
                            grid=None, **kwargs):
    """Creates vertical bar chart and returns figure

    :param data: input data
    :param label_bars: add data labels to bars
    :param color: starting color
    :grid: turns grid lines off
    :param **kwargs: passed through to formatting function
    """
    fig, ax = plt.subplots()
    bars = np.arange(len(data.index))
    width = (2 / 3) / len(data.columns)
    if (len(data.columns) > 1) and (color == [0]):
        color = list(np.arange(0, len(data.columns)))
    for i, (_, series) in enumerate(data.items()):
        ax.bar(bars + i * width, series.values, width,
               color=colors[int(color[i])])
        if label_bars:
            for j, k in zip(bars, series.values):
                ax.text(j + i * width,
                        series.iloc[j] + series.values.max() * .01,
                        "{:,.0f}".format(k), va='bottom', ha='center',
                        size=(18 - len(data.columns) * 3))
    ax.set_xticks(bars + width * (len(data.columns) * 0.5 - 0.5))
    if len(data.columns) > 1:
        ax.legend(labels=data.columns)
    fig = specific_formatting.axis_labels_vbar(fig, ax, data, **kwargs)

<<<<<<< HEAD
<<<<<<< Updated upstream
=======
<<<<<<< Updated upstream
    return format_figure(data, fig, xlim=xlim, ylim=ylim, grid=False, **kwargs)
=======
>>>>>>> Stashed changes
    fix_xaxis_vertical_bar(data, ax)
=======
    if grid:
        pass
    else:
        for i in ax.get_yticks():
            ax.axhline(y=i, color='white')
>>>>>>> d6ae69d8

    return standard_formatting.format_figure(data, fig, **kwargs)


def draw_vertical_stacked_bar(data, color=[0], **kwargs):
    """Creates stacked vertical bar chart and returns figure

    :param data input data
    :param color: starting color
    :param **kwargs: passed through to formatting function
    """
    fig, ax = plt.subplots()
    bars = np.arange(len(data.index))
    width = .66
    data_bottoms = data.cumsum(axis=1).shift(1, axis=1).fillna(0)
    if (len(data.columns) > 1) and (color == [0]):
        color = list(np.arange(0, len(data.columns)))
    for i, column in enumerate(data.columns[::-1]):
        ax.bar(bars, data[column], bottom=data_bottoms[column],
               width=width, label=column, color=colors[int(color[i])])
    ax.legend()
    ax.set_xticks(bars)
    fig = specific_formatting.axis_labels_vbar(fig, ax, data, **kwargs)

    return standard_formatting.format_figure(data, fig, **kwargs)


def draw_horizontal_bar_chart(data, label_bars=None, color=[0], xlabel=None,
                              ylabel=None, grid=None, **kwargs):
    """Creates horizontal bar chart and returns figure

    :param data: input data
    :param label_bars: add data labels to bars
    :param color: starting color
    :param xlabel: label for xaxis
    :param ylabel: label for yaxis
    :param **kwargs: passed through to formatting function
    """
    fig, ax = plt.subplots()
    bars = np.arange(len(data.index))
    height = (2 / 3) / len(data.columns)
    if (len(data.columns) > 1) and (color == [0]):
        color = list(np.arange(0, len(data.columns)))
    for i, (_, series) in enumerate(data.items()):
        ax.barh(bars + i * height, series.values, height,
                color=colors[int(color[i])])
        if label_bars:
            for j, k in zip(bars, series.values):
                ax.text(series.iloc[j] + series.values.max() * .01,
                        j + i * height, "{:,.0f}".format(k), va='center',
                        ha='left', size=(18 - len(data.columns) * 3))
    ax.set_yticks(bars + height * (len(data.columns) * 0.5 - 0.5))

    fig = specific_formatting.axis_labels_hbar(fig, ax, data, **kwargs)

    if grid:
        pass
    else:
        ax.xaxis.grid(color='white', lw=2, alpha=1)

    # Sets default x and y labels if not given
    if not xlabel:
        xlabel = data.columns[0]
    if not ylabel:
        ylabel = data.index.name

    return standard_formatting.format_figure(data, fig, xlabel=xlabel,
                                             ylabel=ylabel, **kwargs)


def draw_horizontal_stacked_bar(data, label_bars=None, color=[0], xlabel=None,
                                ylabel=None, grid=None, **kwargs):
    """Creates stacked horizontal bar chart and returns figure

    :param data input data
    :param label_bars: add data labels to bars
    :param color: starting color
    :param xlabel: label for xaxis
    :param ylabel: label for yaxis
    :param **kwargs: passed through to formatting function
    """
    fig, ax = plt.subplots()
    bars = np.arange(len(data.index))
    height = .66
    data_bottoms = data.cumsum(axis=1).shift(1, axis=1).fillna(0)
    if (len(data.columns) > 1) and (color == [0]):
        color = list(np.arange(0, len(data.columns)))
    for i, column in enumerate(data):
        ax.barh(bars, data[column], left=data_bottoms[column],
                height=height, label=column, color=colors[int(color[i])])
    ax.legend()
    ax.set_yticks(bars)
    fig = specific_formatting.axis_labels_hbar(fig, ax, data, **kwargs)

    # Sets default x and y labels if not given
    if not xlabel:
        xlabel = data.columns[0]
    if not ylabel:
        ylabel = data.index.name

    return standard_formatting.format_figure(data, fig, xlabel=xlabel,
                                             ylabel=ylabel, **kwargs)<|MERGE_RESOLUTION|>--- conflicted
+++ resolved
@@ -198,21 +198,13 @@
         ax.legend(labels=data.columns)
     fig = specific_formatting.axis_labels_vbar(fig, ax, data, **kwargs)
 
-<<<<<<< HEAD
-<<<<<<< Updated upstream
-=======
-<<<<<<< Updated upstream
-    return format_figure(data, fig, xlim=xlim, ylim=ylim, grid=False, **kwargs)
-=======
->>>>>>> Stashed changes
     fix_xaxis_vertical_bar(data, ax)
-=======
+    
     if grid:
         pass
     else:
         for i in ax.get_yticks():
             ax.axhline(y=i, color='white')
->>>>>>> d6ae69d8
 
     return standard_formatting.format_figure(data, fig, **kwargs)
 
