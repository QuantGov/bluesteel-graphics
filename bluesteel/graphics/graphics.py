#!/usr/bin/env python

"""
bluesteel.graphics

Utility functions for generating Mercatus style graphics objects and files.
"""

import io
import logging
import matplotlib.pyplot as plt
import numpy as np
import re
import matplotlib.font_manager as font_manager

from pathlib import Path
from PIL import Image as image

font_dirs = [str(Path(__file__).parent.joinpath('fonts'))]
font_files = font_manager.findSystemFonts(fontpaths=font_dirs)
font_list = font_manager.createFontList(font_files)
font_manager.fontManager.ttflist.extend(font_list)

LOGO = image.open(str(Path(__file__).parent.joinpath('mercatus_logo.eps')))
LOGO.load(10)

log = logging.getLogger(Path(__file__).stem)
plt.style.use(str(Path(__file__).parent.joinpath('mercatus.mplstyle')))

colors = [i['color'] for i in plt.rcParams['axes.prop_cycle']]


def create_image(data, format='png', **kwargs):
    """
    Create an image of a chart

    :param data: a DataFrame representing the data to be charted
    :param kind: type of chart to create
    :param format: three-letter code for the image type to be created
    :param **kwargs: settings for the chart

    :returns: a BytesIO holding the image
    """
    imagebuffer = io.BytesIO()
    create_figure(data, **kwargs).savefig(
        imagebuffer,
        format=format,
        bbox_inches='tight',
        dpi='figure'
    )

    imagebuffer.seek(0)
    return imagebuffer


def create_figure(data, kind='line', **kwargs):
    """Dispatcher function for different chart types. """

    kinds = {
        'line': draw_line_chart,
        'stacked_area': draw_filled_line_chart,
        'scatter': draw_scatter_plot,
        'horizontal_bar': draw_horizontal_bar_chart,
        'vertical_bar': draw_vertical_bar_chart
    }
    if kind not in kinds:
        raise NotImplementedError("This chart type is not supported")
    fig = kinds[kind](data, **kwargs)
    return fig


def draw_filled_line_chart(data, label_area=False, **kwargs):
    """Creates filled line chart and returns figure

    :param data: input data
    :param **kwargs: passed through to formatting function
    """

    # Set up the data and style
    fig, ax = plt.subplots()
    x_values = data.index.values

    y_values = np.row_stack(data[i] for i in list(data))
    ax.stackplot(x_values, y_values)

    # Better labels for graphs with few x values
    fix_xticks_for_short_series(data, ax)

    if label_area:
        stacked = data.cumsum(axis='columns')
        xmid = sum(ax.get_xbound()) / 2
        midvals = [0] + stacked.xs(xmid).tolist()
        for name, lower, upper in zip(stacked.columns, midvals[: -1],
                                      midvals[1:]):
            ax.text(xmid, (lower + upper) / 2, name, va='center', ha='center')

    return format_figure(data, fig, **kwargs)


def draw_line_chart(data, lw=2, label_lines=False, color=[0], **kwargs):
    """Creates standard line chart and returns figure

    :param data: input data
    :param **kwargs: passed through to formatting function
    """
    fig, ax = plt.subplots()
    if (len(data.columns) > 1) and (color == [0]):
        color = list(np.arange(0, len(data.columns)))
    for i, (_, series) in enumerate(data.items()):
        ax.plot(series, lw=lw, color=colors[int(color[i])])

    if label_lines:
        for name, series in data.items():
            ax.text(
                series.index[-1], series.iloc[-1],
                f'{name}: {series.iloc[-1]:,.0f}',
                va='center',
                ha='left',
                size='small'
            )

    # Better labels for graphs with few x values
    fix_xticks_for_short_series(data, ax)

    return format_figure(data, fig, **kwargs)


def draw_horizontal_bar_chart(data, xmin=None, xmax=None, ymin=None, ymax=None,
                              color=[0], **kwargs):
    """Creates horizontal bar chart and returns figure

    :param data: input data
    :param xmin: xaxis minimum value
    :param xmax: xaxis maxium value
    :param ymin: yaxis minimum value
    :param ymax: yaxis maximum value
    :param **kwargs: passed through to formatting function
    """
    fig, ax = plt.subplots()
    bars = np.arange(len(data.index))
    height = (2 / 3) / len(data.columns)
    if (len(data.columns) > 1) and (color == [0]):
        color = list(np.arange(0, len(data.columns)))
    for i, (_, series) in enumerate(data.items()):
        ax.barh(bars + i * height, series.values, height,
                color=colors[int(color[i])])
        # Creates value labels as % if maximum value is less than 1
        if series.values.max() < 1:
            for j, k in zip(bars, series.values):
                ax.text(series.iloc[j] + series.values.max() * .01,
                        j + i * height, "{:.2%}".format(k), va='center',
                        ha='left', size=(18 - len(data.columns) * 3))
        else:
            for j, k in zip(bars, series.values):
                ax.text(series.iloc[j] + series.values.max() * .01,
                        j + i * height, "{:,.0f}".format(k), va='center',
                        ha='left', size=(18 - len(data.columns) * 3))
    if not ymin:
        ymin = bars.min() - height * .75 * len(data.columns)
    if not ymax:
        ymax = bars.max() + height * len(data.columns)
    if not xmin:
        xmin = ax.get_xlim()[0]
    if not xmax:
        xmax = ax.get_xlim()[1]
    xlim = [xmin, xmax]
    ylim = [ymin, ymax]
    ax.set_yticks(bars + height * (len(data.columns) * 0.5 - 0.5))
    ax.set_yticklabels(data.index.values, size='small')
    # Creates x labels as % if maximum value is less than 1
    if xmax < 1:
        ax.set_xticklabels('{:.0%}'.format(i) for i in ax.get_xticks())
    else:
        ax.set_xticklabels('{:,.0f}'.format(i) for i in ax.get_xticks())
    ax.tick_params(bottom='off')
    for i in ax.get_xticks():
        ax.axvline(x=i, color='white')
    ax.spines['left'].set_visible(True)
    ax.spines['bottom'].set_visible(False)
    # Sets default x and y labels if not given
    if 'xlabel' not in kwargs:
        kwargs['xlabel'] = data.columns[0]
    if 'ylabel' not in kwargs:
        kwargs['ylabel'] = data.index.name

    return format_figure(data, fig, xlim=xlim, ylim=ylim, grid=False, **kwargs)


def draw_vertical_bar_chart(data, xmin=None, xmax=None, ymin=None, ymax=None,
                            color=[0], **kwargs):
    """Creates vertical bar chart and returns figure

    :param data: input data
    :param xmin: xaxis minimum value
    :param xmax: xaxis maximum value
    :param **kwargs: passed through to formatting function
    """
    fig, ax = plt.subplots()
    bars = np.arange(len(data.index))
    width = (2 / 3) / len(data.columns)
    if (len(data.columns) > 1) and (color == [0]):
        color = list(np.arange(0, len(data.columns)))
    for i, (_, series) in enumerate(data.items()):
        ax.bar(bars + i * width, series.values, width,
               color=colors[int(color[i])])
        for j, k in zip(bars, series.values):
            ax.text(j + i * width, series.iloc[j] + series.values.max() * .01,
                    "{:,.0f}".format(k),
                    va='bottom', ha='center',
                    size=(18 - len(data.columns) * 3))
    if not xmin:
        xmin = bars.min() - width * .75 * len(data.columns)
    if not xmax:
        xmax = bars.max() + width * len(data.columns)
    if not ymin:
        ymin = ax.get_ylim()[0]
    if not ymax:
        ymax = ax.get_ylim()[1]
    xlim = [xmin, xmax]
    ylim = [ymin, ymax]
    ax.set_xticks(bars + width * (len(data.columns) * 0.5 - 0.5))
    ax.set_xticklabels(data.index.values)
    ax.tick_params(bottom='off', left='off')
    ax.set_yticklabels('{:,.0f}'.format(i) for i in ax.get_yticks())
    for i in ax.get_yticks():
        ax.axhline(y=i, color='white')
    ax.spines['left'].set_visible(False)
    ax.spines['bottom'].set_visible(True)

    return format_figure(data, fig, xlim=xlim, ylim=ylim, grid=False, **kwargs)


def draw_scatter_plot(data, xmin=None, xmax=None, **kwargs):
    """Creates standard scatter plot and returns figure

    :param data: input data
    :param xmin: xaxis minimum value
    :param xmax: xaxis maximum value
    :param **kwargs: passed through to formatting function
    """
    fig, ax = plt.subplots()
    x_value = data.index.values

    for column in list(data):
        ax.scatter(x_value, data[column])
    if len(list(data)) > 1:
        plt.legend(frameon=True)

    xlim = [data.index.values.min() * .8, data.index.values.max() * 1.1]

    return format_figure(data, fig, xlim=xlim, **kwargs)


def format_figure(data, fig, spines=True, grid=True, label_thousands=True,
                  xlabel_off=False, ylabel_off=False, rot=None, title=False,
                  source=None, **kwargs):
    """Handles general formatting common across all chart types.

    :param data: pd.DataFrame - data used to generate the chart
    :param fig: figure object - created by drawing functions
    :param spines: bool - toggle appearance of chart spines (axis lines)
    :param grid: bool - toggle display of grid lines along the y axis
    :param label_thousands: bool - toggle whether or (thousands) should be
           appended to the yaxis label when ticks are truncated
    :param xlabel_off: bool - toggle display of the xaxis label
    :param rot: int - rotation for x-axis labels
    :param title: str - chart title
    :param source: str - source note (e.g. Source: http://www.quantgov.org

    :param **kwargs: holder for values used in ax.set call. Accepts:
        :param ylim: iterable - minimum and maximum for yaxis limits, defaults
            to (0, None)
        :param xlim: iterable - minimum and maximum for xaxis limits
        :param xlabel: str - xaxis label (defaults to data.index.name)
        :param ylabel: str - yaxis label
        :param xticks: list - values to use for xaxis ticks
        :param yticks: list - values to use for yaxis ticks
    """
    ax = fig.gca()

    if not xlabel_off:
        if 'xlabel' not in kwargs:
            kwargs['xlabel'] = data.index.name

    if not ylabel_off:
        if 'ylabel' not in kwargs:
            kwargs['ylabel'] = data.columns[0]

    if 'ylim' not in kwargs:
        kwargs['ylim'] = [0, None]

    if 'xlim' not in kwargs:
        kwargs['xlim'] = [data.index.values.min(), data.index.values.max()]

    if 'ylim' not in kwargs:
        kwargs['ylim'] = [0, None]

    # Puts commas in y ticks
    if 'yticks' in kwargs:
        ax.set_yticks([int(label) for label in kwargs.pop('yticks')])

    if 'xticks' in kwargs:
        ax.set_xticks([int(label) for label in kwargs.pop('xticks')])


    yticklabels = ax.get_yticks()

    # Reduces size of labels greater than 6 digits
    # This section is ignored if ytick labels already exist
    if len(ax.get_yticklabels()[0].get_text()) == 0:
        if max(yticklabels) >= 1000000:
            # Check to see if any labels need to be formatted as floats
            # to avoid losing precision
            if any([i % 1000 for i in yticklabels]):
                yticklabels = ['' if not i else f"{i / 1000:,}" for i in
                               yticklabels]
            else:
                yticklabels = ['' if not i else f"{i / 1000:,.0f}" for i in
                               yticklabels]
            # Append a 'K' to labels to show that they have been truncated
            # This can be disabled using 'label_thousands=False'
            # in call to create_figure()
            if label_thousands:
                yticklabels = [i + 'K' if i else '' for i in yticklabels]
        else:
            yticklabels = ['{:,.0f}'.format(i) for i in ax.get_yticks()]
        ax.set_yticklabels(yticklabels)

    # Format yaxis zeroes
    ax.tick_params(axis='y', pad=10)

    # Turns ticks marks off
    ax.tick_params(bottom='off', left='off')

    # Optionally turns on ygrid
    if grid:
        ax.set(axisbelow=True)
        ax.grid(axis='y')

    # Apply general ax.set arguments
    ax.set(**{i: j for i, j in kwargs.items() if j is not None})

    # Adds em-dash to date range in title
    if title:
        title = re.sub(r'(\d{4})-(\d{4})', '\\1\N{EN DASH}\\2', title)
        ax.set_title(title.replace('\\n', '\n'))

    # Spines
    if not spines:
        ax.spines['left'].set_visible(False)
        ax.spines['bottom'].set_visible(False)

    # Set source note
    if source:
        source = re.sub(r'(\d{4})-(\d{4})', '\\1\N{EN DASH}\\2', source)
<<<<<<< HEAD
        fig.text(ax.get_position().x1, 0, source.replace('\\n', '\n'),
                 size=10, ha='right')
        # Leaves more space between logo and x-axis
        fig.subplots_adjust(bottom=0.17)
    else:
        fig.text(ax.get_position().x1, 0,
                 u'Produced with Bluesteel Graphics\u2122.',
                 size=10, ha='right')
        fig.subplots_adjust(bottom=0.17)
=======
        fig.text(ax.get_position().x1, 0, source, size=10, ha='right')
        # Leaves more space bewtween logo and x-axis
        fig.subplots_adjust(bottom=0.17)
    else:
        # If no source is present, adjust the bottom of the figure to leave
        # room for the logo and adjust the left to leave room for y-axis label
        fig.subplots_adjust(bottom=0.2)
        fig.subplots_adjust(left=0.15)
>>>>>>> f46d0e03

    # Logo
    figwidth = fig.get_size_inches()[0] * fig.dpi
    logo_width = int(figwidth / 3)
    fig.figimage(LOGO.resize(
        (logo_width,
         int(logo_width * LOGO.height / LOGO.width))),
        xo=fig.dpi / 16,
        yo=fig.dpi / 16
    )

    return fig


def fix_xticks_for_short_series(data, ax):
    """
    Fix xticks if there are fewer thank six datapoints

    :data: DataFrame holding the chart data
    :ax: active Axes object

    """
    if len(data.index) < 6:
        ax.set_xticks(data.index)<|MERGE_RESOLUTION|>--- conflicted
+++ resolved
@@ -302,7 +302,6 @@
     if 'xticks' in kwargs:
         ax.set_xticks([int(label) for label in kwargs.pop('xticks')])
 
-
     yticklabels = ax.get_yticks()
 
     # Reduces size of labels greater than 6 digits
@@ -353,7 +352,6 @@
     # Set source note
     if source:
         source = re.sub(r'(\d{4})-(\d{4})', '\\1\N{EN DASH}\\2', source)
-<<<<<<< HEAD
         fig.text(ax.get_position().x1, 0, source.replace('\\n', '\n'),
                  size=10, ha='right')
         # Leaves more space between logo and x-axis
@@ -363,16 +361,6 @@
                  u'Produced with Bluesteel Graphics\u2122.',
                  size=10, ha='right')
         fig.subplots_adjust(bottom=0.17)
-=======
-        fig.text(ax.get_position().x1, 0, source, size=10, ha='right')
-        # Leaves more space bewtween logo and x-axis
-        fig.subplots_adjust(bottom=0.17)
-    else:
-        # If no source is present, adjust the bottom of the figure to leave
-        # room for the logo and adjust the left to leave room for y-axis label
-        fig.subplots_adjust(bottom=0.2)
-        fig.subplots_adjust(left=0.15)
->>>>>>> f46d0e03
 
     # Logo
     figwidth = fig.get_size_inches()[0] * fig.dpi
